--- conflicted
+++ resolved
@@ -16,13 +16,8 @@
   const [speed] = useState(() => Math.max(0.0001, 0.0005 * Math.random()))
   // Calculate wiggly curve
   const [curve] = useState(() => {
-<<<<<<< HEAD
     let pos = new THREE.Vector3(4 - Math.random() * 8, 10 - Math.random() * 20, 3 - Math.random() * 6)
     return new Array(20)
-=======
-    let pos = new THREE.Vector3(30 - 60 * Math.random(), -5, 10 - 20 * Math.random())
-    const points = new Array(30)
->>>>>>> a88bc037
       .fill()
       .map(() =>
         pos.add(new THREE.Vector3(4 - Math.random() * 8, 10 - Math.random() * 20, 3 - Math.random() * 6)).clone()
