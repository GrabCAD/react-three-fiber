import * as THREE from 'three'
import React, { useState, useRef, useEffect, useCallback, useMemo } from 'react'
import { apply as extendSpring, useSpring, a, interpolate } from 'react-spring/three'
import { extend as extendThree, Canvas, useFrame, useThree } from 'react-three-fiber'
import styled from 'styled-components'
import data from '../../resources/data'

// Import and register postprocessing classes as three-native-elements
import { EffectComposer } from 'three/examples/jsm/postprocessing/EffectComposer'
import { RenderPass } from 'three/examples/jsm/postprocessing/RenderPass'
import { GlitchPass } from '../../resources/postprocessing/GlitchPass'

extendSpring({ EffectComposer, RenderPass, GlitchPass })
extendThree({ EffectComposer, RenderPass, GlitchPass })

/** This component loads an image and projects it onto a plane */
function Image({ url, opacity, scale, ...props }) {
  const texture = useMemo(() => new THREE.TextureLoader().load(url), [url])
  const [hovered, setHover] = useState(false)
  const hover = useCallback(() => setHover(true), [])
  const unhover = useCallback(() => setHover(false), [])
  const { factor } = useSpring({ factor: hovered ? 1.1 : 1 })
  return (
    <a.mesh
      {...props}
      onPointerOver={hover}
      onPointerOut={unhover}
      scale={factor.interpolate((f) => [scale * f, scale * f, 1])}>
      <planeBufferGeometry attach="geometry" args={[5, 5]} />
      <a.meshLambertMaterial attach="material" transparent opacity={opacity}>
        <primitive attach="map" object={texture} />
      </a.meshLambertMaterial>
    </a.mesh>
  )
}

/** This renders text via canvas and projects it as a sprite */
function Text({ children, position, opacity, color = 'white', fontSize = 410 }) {
  const {
<<<<<<< HEAD
    size: { width, height },
    viewport,
=======
    viewport: { width: viewportWidth, height: viewportHeight },
>>>>>>> 5cb122e3
  } = useThree()
  const { width: viewportWidth, height: viewportHeight } = viewport()
  const scale = viewportWidth > viewportHeight ? viewportWidth : viewportHeight
  const canvas = useMemo(() => {
    const canvas = document.createElement('canvas')
    canvas.width = canvas.height = 2048
    const context = canvas.getContext('2d')
    context.font = `bold ${fontSize}px -apple-system, BlinkMacSystemFont, avenir next, avenir, helvetica neue, helvetica, ubuntu, roboto, noto, segoe ui, arial, sans-serif`
    context.textAlign = 'center'
    context.textBaseline = 'middle'
    context.fillStyle = color
    context.fillText(children, 1024, 1024 - 410 / 2)
    return canvas
  }, [children, color, fontSize])
  return (
    <a.sprite scale={[scale, scale, 1]} position={position}>
<<<<<<< HEAD
      <a.spriteMaterial transparent opacity={opacity}>
=======
      <a.spriteMaterial attach="material" transparent opacity={opacity}>
>>>>>>> 5cb122e3
        <canvasTexture attach="map" image={canvas} premultiplyAlpha onUpdate={(s) => (s.needsUpdate = true)} />
      </a.spriteMaterial>
    </a.sprite>
  )
}

/** This component creates a fullscreen colored plane */
function Background({ color }) {
  const { viewport } = useThree()
<<<<<<< HEAD
  const { width, height } = viewport()
=======
  console.log(viewport)
>>>>>>> 5cb122e3
  return (
    <mesh scale={[width, height, 1]}>
      <planeBufferGeometry args={[1, 1]} />
      <a.meshBasicMaterial color={color} depthTest={false} />
    </mesh>
  )
}

/** This component rotates a bunch of stars */
function Stars({ position }) {
  let group = useRef()
  let theta = 0
  useFrame(() => {
    const r = 5 * Math.sin(THREE.Math.degToRad((theta += 0.01)))
    const s = Math.cos(THREE.Math.degToRad(theta * 2))
    group.current.rotation.set(r, r, r)
    group.current.scale.set(s, s, s)
  })
  const [geo, mat, coords] = useMemo(() => {
    const geo = new THREE.SphereBufferGeometry(1, 10, 10)
    const mat = new THREE.MeshBasicMaterial({ color: new THREE.Color('peachpuff') })
    const coords = new Array(1000)
      .fill()
      .map((i) => [Math.random() * 800 - 400, Math.random() * 800 - 400, Math.random() * 800 - 400])
    return [geo, mat, coords]
  }, [])
  return (
    <a.group ref={group} position={position}>
      {coords.map(([p1, p2, p3], i) => (
        <mesh key={i} geometry={geo} material={mat} position={[p1, p2, p3]} />
      ))}
    </a.group>
  )
}

/** This component creates a glitch effect */
const Effects = React.memo(({ factor }) => {
  const { gl, scene, camera, size } = useThree()
  const composer = useRef()
  useEffect(() => void composer.current.setSize(size.width, size.height), [size])
  // This takes over as the main render-loop (when 2nd arg is set to true)
  useFrame(() => composer.current.render(), 1)
  return (
    <effectComposer ref={composer} args={[gl]}>
      <renderPass attachArray="passes" args={[scene, camera]} />
      <a.glitchPass attachArray="passes" renderToScreen factor={factor} />
    </effectComposer>
  )
})

/** This component creates a bunch of parallaxed images */
function Images({ top, mouse, scrollMax }) {
  return data.map(([url, x, y, factor, z, scale], index) => (
    <Image
      key={index}
      url={url}
      scale={scale}
      opacity={top.interpolate([0, 500], [0, 1])}
      position={interpolate([top, mouse], (top, mouse) => [
        (-mouse[0] * factor) / 50000 + x,
        (mouse[1] * factor) / 50000 + y * 1.15 + ((top * factor) / scrollMax) * 2,
        z + top / 2000,
      ])}
    />
  ))
}

/** This component maintains the scene */
function Scene({ top, mouse }) {
  const { size } = useThree()
  const scrollMax = size.height * 4.5
  return (
    <>
      <a.spotLight intensity={1.2} color="white" position={mouse.interpolate((x, y) => [x / 100, -y / 100, 6.5])} />
      <Effects factor={top.interpolate([0, 150], [1, 0])} />
      <Background
        color={top.interpolate(
          [0, scrollMax * 0.25, scrollMax * 0.8, scrollMax],
          ['#27282F', '#247BA0', '#70C1B3', '#f8f3f1']
        )}
      />
      <Stars position={top.interpolate((top) => [0, -1 + top / 20, 0])} />
      <Images top={top} mouse={mouse} scrollMax={scrollMax} />
      <Text opacity={top.interpolate([0, 200], [1, 0])} position={top.interpolate((top) => [0, -1 + top / 200, 0])}>
<<<<<<< HEAD
        lorem
=======
        scroll
>>>>>>> 5cb122e3
      </Text>
      <Text
        position={top.interpolate((top) => [0, -20 + ((top * 10) / scrollMax) * 2, 0])}
        color="black"
        fontSize={150}>
<<<<<<< HEAD
        Ipsum
=======
        down
>>>>>>> 5cb122e3
      </Text>
    </>
  )
}

/** Main component */
export default function Main() {
  // This tiny spring right here controlls all(!) the animations, one for scroll, the other for mouse movement ...
  const [{ top, mouse }, set] = useSpring(() => ({ top: 0, mouse: [0, 0] }))
  const onMouseMove = useCallback(
    ({ clientX: x, clientY: y }) => set({ mouse: [x - window.innerWidth / 2, y - window.innerHeight / 2] }),
    [set]
  )
<<<<<<< HEAD
  const onScroll = useCallback((e) => set({ top: e.target.scrollTop }), [])
=======
  const onScroll = useCallback((e) => set({ top: e.target.scrollTop }), [set])
>>>>>>> 5cb122e3
  const [events, setEvents] = useState({})
  return (
    <>
      <Canvas className="canvas" onCreated={({ events }) => setEvents(events)}>
        <Scene top={top} mouse={mouse} />
      </Canvas>
      <Container onScroll={onScroll} onMouseMove={onMouseMove} {...events}>
        <div style={{ height: '525vh' }} />
      </Container>
    </>
  )
}

const Container = styled.div`
  position: absolute;
  overflow: auto;
  top: 0px;
  width: 100%;
  height: 100vh;
  font-size: 20em;
  font-weight: 800;
  line-height: 0.9em;
`<|MERGE_RESOLUTION|>--- conflicted
+++ resolved
@@ -36,14 +36,7 @@
 
 /** This renders text via canvas and projects it as a sprite */
 function Text({ children, position, opacity, color = 'white', fontSize = 410 }) {
-  const {
-<<<<<<< HEAD
-    size: { width, height },
-    viewport,
-=======
-    viewport: { width: viewportWidth, height: viewportHeight },
->>>>>>> 5cb122e3
-  } = useThree()
+  const { viewport } = useThree()
   const { width: viewportWidth, height: viewportHeight } = viewport()
   const scale = viewportWidth > viewportHeight ? viewportWidth : viewportHeight
   const canvas = useMemo(() => {
@@ -59,11 +52,7 @@
   }, [children, color, fontSize])
   return (
     <a.sprite scale={[scale, scale, 1]} position={position}>
-<<<<<<< HEAD
-      <a.spriteMaterial transparent opacity={opacity}>
-=======
       <a.spriteMaterial attach="material" transparent opacity={opacity}>
->>>>>>> 5cb122e3
         <canvasTexture attach="map" image={canvas} premultiplyAlpha onUpdate={(s) => (s.needsUpdate = true)} />
       </a.spriteMaterial>
     </a.sprite>
@@ -73,11 +62,7 @@
 /** This component creates a fullscreen colored plane */
 function Background({ color }) {
   const { viewport } = useThree()
-<<<<<<< HEAD
   const { width, height } = viewport()
-=======
-  console.log(viewport)
->>>>>>> 5cb122e3
   return (
     <mesh scale={[width, height, 1]}>
       <planeBufferGeometry args={[1, 1]} />
@@ -162,21 +147,13 @@
       <Stars position={top.interpolate((top) => [0, -1 + top / 20, 0])} />
       <Images top={top} mouse={mouse} scrollMax={scrollMax} />
       <Text opacity={top.interpolate([0, 200], [1, 0])} position={top.interpolate((top) => [0, -1 + top / 200, 0])}>
-<<<<<<< HEAD
-        lorem
-=======
         scroll
->>>>>>> 5cb122e3
       </Text>
       <Text
         position={top.interpolate((top) => [0, -20 + ((top * 10) / scrollMax) * 2, 0])}
         color="black"
         fontSize={150}>
-<<<<<<< HEAD
-        Ipsum
-=======
         down
->>>>>>> 5cb122e3
       </Text>
     </>
   )
@@ -190,11 +167,7 @@
     ({ clientX: x, clientY: y }) => set({ mouse: [x - window.innerWidth / 2, y - window.innerHeight / 2] }),
     [set]
   )
-<<<<<<< HEAD
-  const onScroll = useCallback((e) => set({ top: e.target.scrollTop }), [])
-=======
   const onScroll = useCallback((e) => set({ top: e.target.scrollTop }), [set])
->>>>>>> 5cb122e3
   const [events, setEvents] = useState({})
   return (
     <>
