<h1>react-three-fiber</h1>

react-three-fiber is a <a href="https://reactjs.org/docs/codebase-overview.html#renderers">React renderer</a> for threejs.

Build your scene declaratively with re-usable, self-contained components that react to state, are readily interactive and can participate in React's ecosystem.

```bash
npm install three @react-three/fiber
```

<<<<<<< HEAD
This repository is just a fork of https://github.com/pmndrs/react-three-fiber to develop new changes. Please check the upstream repo for documentation, releases, demos, and information about contributors and backers.
=======
#### Does it have limitations?

None. Everything that works in Threejs will work here without exception.

#### Is it slower than plain Threejs?

No. There is no overhead. Components render outside of React. It outperforms Threejs in scale due to Reacts scheduling abilities.

#### Can it keep up with frequent feature updates to Threejs?

Yes. It merely expresses Threejs in JSX: `<mesh />` becomes `new THREE.Mesh()`, and that happens dynamically. If a new Threejs version adds, removes or changes features, it will be available to you instantly without depending on updates to this library.

### What does it look like?

<table>
  <tr>
    <td>Let's make a re-usable component that has its own state, reacts to user-input and participates in the render-loop. (<a href="https://codesandbox.io/s/rrppl0y8l4?file=/src/App.js">live demo</a>).</td>
    <td>
      <a href="https://codesandbox.io/s/rrppl0y8l4">
        <img src="https://i.imgur.com/sS4ArrZ.gif" /></td>
      </a>
  </tr>
</table>

```jsx
import ReactDOM from 'react-dom'
import React, { useRef, useState } from 'react'
import { Canvas, useFrame } from '@react-three/fiber'

function Box(props) {
  // This reference gives us direct access to the THREE.Mesh object
  const ref = useRef()
  // Hold state for hovered and clicked events
  const [hovered, hover] = useState(false)
  const [clicked, click] = useState(false)
  // Subscribe this component to the render-loop, rotate the mesh every frame
  useFrame((state, delta) => (ref.current.rotation.x += 0.01))
  // Return the view, these are regular Threejs elements expressed in JSX
  return (
    <mesh
      {...props}
      ref={ref}
      scale={clicked ? 1.5 : 1}
      onClick={(event) => click(!clicked)}
      onPointerOver={(event) => hover(true)}
      onPointerOut={(event) => hover(false)}>
      <boxGeometry args={[1, 1, 1]} />
      <meshStandardMaterial color={hovered ? 'hotpink' : 'orange'} />
    </mesh>
  )
}

ReactDOM.render(
  <Canvas>
    <ambientLight />
    <pointLight position={[10, 10, 10]} />
    <Box position={[-1.2, 0, 0]} />
    <Box position={[1.2, 0, 0]} />
  </Canvas>,
  document.getElementById('root'),
)
```

<details>
  <summary>Show TypeScript example</summary>
  
```bash
npm install @types/three
```

```tsx
import * as THREE from 'three'
import ReactDOM from 'react-dom'
import React, { useRef, useState } from 'react'
import { Canvas, useFrame } from '@react-three/fiber'

function Box(props: JSX.IntrinsicElements['mesh']) {
  const ref = useRef<THREE.Mesh>(null!)
  const [hovered, hover] = useState(false)
  const [clicked, click] = useState(false)
  useFrame((state, delta) => (ref.current.rotation.x += 0.01))
  return (
    <mesh
      {...props}
      ref={ref}
      scale={clicked ? 1.5 : 1}
      onClick={(event) => click(!clicked)}
      onPointerOver={(event) => hover(true)}
      onPointerOut={(event) => hover(false)}>
      <boxGeometry args={[1, 1, 1]} />
      <meshStandardMaterial color={hovered ? 'hotpink' : 'orange'} />
    </mesh>
  )
}

ReactDOM.render(
  <Canvas>
    <ambientLight />
    <pointLight position={[10, 10, 10]} />
    <Box position={[-1.2, 0, 0]} />
    <Box position={[1.2, 0, 0]} />
  </Canvas>,
  document.getElementById('root'),
)
```

Live demo: https://codesandbox.io/s/icy-tree-brnsm?file=/src/App.tsx

</details>

<details>
  <summary>Show React Native example</summary>

This example relies on react 18 and uses `expo-cli`, but you can create a bare project with their template or with the `react-native` CLI.

```bash
# Install expo-cli, this will create our app
npm install expo-cli -g
# Create app and cd into it
expo init my-app
cd my-app
# Install dependencies
npm install three @react-three/fiber@beta react@rc
# Start
expo start
```

Some configuration may be required to tell the Metro bundler about your assets if you use `useLoader` or Drei abstractions like `useGLTF` and `useTexture`:

```js
// metro.config.js
module.exports = {
  resolver: {
    sourceExts: ['js', 'jsx', 'json', 'ts', 'tsx', 'cjs'],
    assetExts: ['glb', 'png', 'jpg'],
  },
}
```

```tsx
import React, { useRef, useState } from 'react'
import { Canvas, useFrame } from '@react-three/fiber/native'
function Box(props) {
  const mesh = useRef(null)
  const [hovered, setHover] = useState(false)
  const [active, setActive] = useState(false)
  useFrame((state, delta) => (mesh.current.rotation.x += 0.01))
  return (
    <mesh
      {...props}
      ref={mesh}
      scale={active ? 1.5 : 1}
      onClick={(event) => setActive(!active)}
      onPointerOver={(event) => setHover(true)}
      onPointerOut={(event) => setHover(false)}>
      <boxGeometry args={[1, 1, 1]} />
      <meshStandardMaterial color={hovered ? 'hotpink' : 'orange'} />
    </mesh>
  )
}
export default function App() {
  return (
    <Canvas>
      <ambientLight />
      <pointLight position={[10, 10, 10]} />
      <Box position={[-1.2, 0, 0]} />
      <Box position={[1.2, 0, 0]} />
    </Canvas>
  )
}
```

</details>

---

# Documentation, tutorials, examples

Visit [docs.pmnd.rs](https://docs.pmnd.rs/react-three-fiber)

<a href="https://docs.pmnd.rs/react-three-fiber"><img src="/docs/preview.jpg"></a>

# Fundamentals

You need to be versed in both React and Threejs before rushing into this. If you are unsure about React consult the official [React docs](https://reactjs.org/docs/getting-started.html), especially [the section about hooks](https://reactjs.org/docs/hooks-reference.html). As for Threejs, make sure you at least glance over the following links:

1. Make sure you have a [basic grasp of Threejs](https://threejs.org/docs/index.html#manual/en/introduction/Creating-a-scene). Keep that site open.
2. When you know what a scene is, a camera, mesh, geometry, material, fork the [demo above](https://github.com/pmndrs/react-three-fiber#what-does-it-look-like).
3. [Look up](https://threejs.org/docs/index.html#api/en/objects/Mesh) the JSX elements that you see (mesh, ambientLight, etc), _all_ threejs exports are native to three-fiber.
4. Try changing some values, scroll through our [API](https://docs.pmnd.rs/react-three-fiber/API) to see what the various settings and hooks do.

Some reading material:

- [Threejs-docs](https://threejs.org/docs)
- [Threejs-examples](https://threejs.org/examples)
- [Threejs-fundamentals](https://threejsfundamentals.org)
- [Discover Threejs](https://discoverthreejs.com)
- [Do's and don'ts](https://discoverthreejs.com/tips-and-tricks) for performance and best practices
- [react-three-fiber alligator.io tutorial](https://alligator.io/react/react-with-threejs) by [@dghez\_](https://twitter.com/dghez_)

# Ecosystem

- [`@react-three/gltfjsx`](https://github.com/pmndrs/gltfjsx) &ndash; turns GLTFs into JSX components
- [`@react-three/drei`](https://github.com/pmndrs/drei) &ndash; useful helpers for react-three-fiber
- [`@react-three/postprocessing`](https://github.com/pmndrs/react-postprocessing) &ndash; post-processing effects
- [`@react-three/flex`](https://github.com/pmndrs/react-three-flex) &ndash; flexbox for react-three-fiber
- [`@react-three/xr`](https://github.com/pmndrs/react-xr) &ndash; VR/AR controllers and events
- [`@react-three/cannon`](https://github.com/pmndrs/use-cannon) &ndash; physics based hooks
- [`@react-three/a11y`](https://github.com/pmndrs/react-three-a11y) &ndash; real a11y for your scene
- [`zustand`](https://github.com/pmndrs/zustand) &ndash; state management
- [`react-spring`](https://github.com/pmndrs/react-spring) &ndash; a spring-physics-based animation library
- [`react-use-gesture`](https://github.com/pmndrs/react-use-gesture) &ndash; mouse/touch gestures
- [`leva`](https://github.com/pmndrs/leva) &ndash; create GUI controls in seconds

# How to contribute

If you like this project, please consider helping out. All contributions are welcome as well as donations to [Opencollective](https://opencollective.com/react-three-fiber), or in crypto `BTC: 36fuguTPxGCNnYZSRdgdh6Ea94brCAjMbH`, `ETH: 0x6E3f79Ea1d0dcedeb33D3fC6c34d2B1f156F2682`.

#### Backers

Thank you to all our backers! 🙏

<a href="https://opencollective.com/react-three-fiber#backers" target="_blank">
  <img src="https://opencollective.com/react-three-fiber/backers.svg?width=890"/>
</a>

#### Contributors

This project exists thanks to all the people who contribute.
>>>>>>> 0e685f57

NB changes on the master branch itself are just to keep the fork separate from the official project and will never be upstreamed. New development that will be upstreamed takes place on branches.<|MERGE_RESOLUTION|>--- conflicted
+++ resolved
@@ -1,4 +1,12 @@
 <h1>react-three-fiber</h1>
+
+### GrabCAD Devs:
+
+This repository is just a fork of https://github.com/pmndrs/react-three-fiber to develop new changes. Please check the upstream repo for documentation, releases, demos, and information about contributors and backers.
+
+NB changes on the master branch itself are just to keep the fork separate from the official project and will never be upstreamed. New development that will be upstreamed takes place on branches.
+
+## Original Readme:
 
 react-three-fiber is a <a href="https://reactjs.org/docs/codebase-overview.html#renderers">React renderer</a> for threejs.
 
@@ -7,11 +15,6 @@
 ```bash
 npm install three @react-three/fiber
 ```
-
-<<<<<<< HEAD
-This repository is just a fork of https://github.com/pmndrs/react-three-fiber to develop new changes. Please check the upstream repo for documentation, releases, demos, and information about contributors and backers.
-=======
-#### Does it have limitations?
 
 None. Everything that works in Threejs will work here without exception.
 
@@ -240,6 +243,7 @@
 #### Contributors
 
 This project exists thanks to all the people who contribute.
->>>>>>> 0e685f57
-
-NB changes on the master branch itself are just to keep the fork separate from the official project and will never be upstreamed. New development that will be upstreamed takes place on branches.+
+<a href="https://github.com/pmndrs/react-three-fiber/graphs/contributors">
+  <img src="https://opencollective.com/react-three-fiber/contributors.svg?width=890" />
+</a>