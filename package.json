--- conflicted
+++ resolved
@@ -97,13 +97,8 @@
     "husky": "^3.0.9",
     "lint-staged": "^9.4.2",
     "prettier": "^1.18.2",
-<<<<<<< HEAD
-    "react": "^0.0.0-experimental-5faf377df",
-    "react-dom": "^0.0.0-experimental-5faf377df",
-=======
     "react": "^16.11.0",
     "react-dom": "^16.11.0",
->>>>>>> 585c94b2
     "rimraf": "^3.0.0",
     "rollup": "^1.25.2",
     "rollup-plugin-babel": "^4.3.3",
