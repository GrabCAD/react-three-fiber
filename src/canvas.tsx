--- conflicted
+++ resolved
@@ -415,13 +415,8 @@
             // Push hits to the array
             if (state.current.captured) {
               state.current.captured.push(hit)
-<<<<<<< HEAD
             }
             // Call the original event now
-=======
-              // Call the original event now
-            }
->>>>>>> dc98b1a4
             ;(event.target as any).setPointerCapture(id)
           }
 
