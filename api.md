--- conflicted
+++ resolved
@@ -444,21 +444,13 @@
 
 #### Consuming context from a foreign provider
 
-<<<<<<< HEAD
-At the moment React context [can not be readily used between two reconcilers](https://github.com/react-spring/react-three-fiber/issues/43), this is due to a problem within React. If react-dom opens up a provider, you will not be able to consume it within `<Canvas>`. The only solution is forwarding:
-=======
 At the moment React context [can not be readily used between two reconcilers](https://github.com/react-spring/react-three-fiber/issues/43), this is due to a problem within React. If react-dom opens up a provider, you will not be able to consume it within `<Canvas>`. If managing state (like Redux) is your problem, then [zustand](https://github.com/react-spring/zustand) is likely the best solution, otherwise you can solve it by forwarding the context object that you are trying to access:
->>>>>>> a108bc1d
 
 ```jsx
 const forwardContext = React.createContext()
 
 function App() {
-<<<<<<< HEAD
-  const state = useContext(myContext)
-=======
   const state = useContext(forwardContext)
->>>>>>> a108bc1d
   return (
     <Canvas>
       <forwardContext.Provider value={state}>
