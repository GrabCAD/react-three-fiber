[![Build Status](https://travis-ci.org/react-spring/drei.svg?branch=master)](https://travis-ci.org/react-spring/drei) [![npm version](https://badge.fury.io/js/drei.svg)](https://badge.fury.io/js/drei) ![npm](https://img.shields.io/npm/dt/drei.svg)

This is a collection of useful helpers and abstractions for [react-three-fiber](https://github.com/react-spring/react-three-fiber), saving you some boilerplate.

    yarn add drei

```jsx
import { ... } from 'drei'
```

<<<<<<< HEAD
<br />

## Exports
=======
### Exports
>>>>>>> 5670f9d7

- [x] OrbitControls, `<OrbitControls enableDamping ... />`
- [x] MapControls, `<MapControls enableDamping ... />`
- [x] TrackballControls, `<TrackballControls ... />`
- [x] TransformControls, `<TransformControls ... >{child}</TransformControls>`
- [x] draco, `useLoader(GLTFLoader, url, draco())`

## Contributions

If you find yourself repeating set-up code often and if it's generic enough, add it here, everyone benefits!

### Requirements

- Types
- ForwardRefs if possible, so that objects can be referenced
- Invalidate frames on any movement
- Cleanup on unmount, no left-overs<|MERGE_RESOLUTION|>--- conflicted
+++ resolved
@@ -8,13 +8,7 @@
 import { ... } from 'drei'
 ```
 
-<<<<<<< HEAD
-<br />
-
-## Exports
-=======
 ### Exports
->>>>>>> 5670f9d7
 
 - [x] OrbitControls, `<OrbitControls enableDamping ... />`
 - [x] MapControls, `<MapControls enableDamping ... />`
