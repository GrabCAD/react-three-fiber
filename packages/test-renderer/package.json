{
  "name": "@react-three/test-renderer",
<<<<<<< HEAD
  "version": "7.0.1",
=======
  "version": "7.0.3",
>>>>>>> d3a149f9
  "description": "Test Renderer for react-three-fiber",
  "author": "Josh Ellis",
  "license": "MIT",
  "private": false,
  "main": "dist/react-three-test-renderer.cjs.js",
  "module": "dist/react-three-test-renderer.esm.js",
  "types": "dist/react-three-test-renderer.cjs.d.ts",
  "bugs": {
    "url": "https://github.com/pmndrs/react-three-fiber/issues"
  },
  "homepage": "https://github.com/pmndrs/react-three-fiber/packages/react-three-test-renderer",
  "repository": {
    "type": "git",
    "url": "git+https://github.com/pmndrs/react-three-fiber.git"
  },
  "preconstruct": {
    "entrypoints": [
      "index.tsx"
    ]
  },
  "peerDependencies": {
    "react": ">=17.0",
    "@react-three/fiber": ">=7.0.2",
    "three": ">=0.126"
  }
}<|MERGE_RESOLUTION|>--- conflicted
+++ resolved
@@ -1,10 +1,6 @@
 {
   "name": "@react-three/test-renderer",
-<<<<<<< HEAD
-  "version": "7.0.1",
-=======
   "version": "7.0.3",
->>>>>>> d3a149f9
   "description": "Test Renderer for react-three-fiber",
   "author": "Josh Ellis",
   "license": "MIT",
