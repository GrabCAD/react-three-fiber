--- conflicted
+++ resolved
@@ -4,14 +4,11 @@
 
 ### Patch Changes
 
-<<<<<<< HEAD
 - a97aca3: Add controls state field
 - Updated dependencies [a97aca3]
-=======
 - 4c703d6: fix rttr didn't work with r130
 - Updated dependencies [4c703d6]
->>>>>>> d3a149f9
-  - @react-three/fiber@7.0.2
+- @react-three/fiber@7.0.2
 
 ## 7.0.0
 
