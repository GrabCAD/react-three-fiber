--- conflicted
+++ resolved
@@ -1,11 +1,7 @@
 import { intersection } from 'lodash'
 import * as THREE from 'three'
-<<<<<<< HEAD
 import { Object3D } from 'three'
-import type { UseStore } from 'zustand'
-=======
 import type { UseBoundStore } from 'zustand'
->>>>>>> 0e685f57
 import type { Instance } from './renderer'
 import type { RootState } from './store'
 
@@ -14,15 +10,12 @@
   eventObject: THREE.Object3D
 }
 
-<<<<<<< HEAD
 interface PointerCaptureTarget {
   setPointerCapture(pointerId: number): void
   releasePointerCapture(pointerId: number): void
   hasPointerCapture(pointerId: number): boolean
 }
 
-=======
->>>>>>> 0e685f57
 export interface IntersectionEvent<TSourceEvent> extends Intersection {
   intersections: Intersection[]
   stopped: boolean
@@ -43,12 +36,8 @@
 }
 
 export type Camera = THREE.OrthographicCamera | THREE.PerspectiveCamera
-<<<<<<< HEAD
 export type ThreeEvent<TEvent> = Omit<TEvent, 'target' | 'currentTarget'> & IntersectionEvent<TEvent>
-=======
-export type ThreeEvent<TEvent> = IntersectionEvent<TEvent>
 export type DomEvent = PointerEvent | MouseEvent | WheelEvent
->>>>>>> 0e685f57
 
 export type Events = {
   onClick: EventListener
@@ -98,7 +87,6 @@
   return (event.eventObject || event.object).uuid + '/' + event.index + event.instanceId
 }
 
-<<<<<<< HEAD
 function isPointerEvent(event: MouseEvent): event is PointerEvent {
   return 'pointerId' in event
 }
@@ -118,11 +106,9 @@
  *
  * @param obj The object to release from, or undefined. If obj is not the captured object, nothing will happen. If obj is undefined, it will release whatever object is currently captured.
  * @param captureData The captureData for the current capture. If undefined, it will be fetched from capturedMap. (This is only included to reduce lookups.)
-=======
 /**
  * Release pointer captures.
  * This is called by releasePointerCapture in the API, and when an object is removed.
->>>>>>> 0e685f57
  */
 function releaseInternalPointerCapture(
   capturedMap: Map<number, PointerCaptureData>,
@@ -242,11 +228,7 @@
     intersections: Intersection[],
     event: TEvent,
     delta: number,
-<<<<<<< HEAD
-    callback: (event: ThreeEvent<TEvent>) => void,
-=======
     callback: (event: ThreeEvent<DomEvent>) => void,
->>>>>>> 0e685f57
   ) {
     const { raycaster, mouse, camera, internal } = store.getState()
     // If anything has been found, forward it to the event listeners
@@ -256,7 +238,7 @@
       const localState = { stopped: false }
 
       for (
-        let hit = intersections[0], eventPhase = event.AT_TARGET;
+        let hit = intersections[0], eventPhase: number = event.AT_TARGET;
         hit.eventObject && !localState.stopped;
         hit = { ...hit, eventObject: hit.eventObject.parent! }, eventPhase = event.BUBBLING_PHASE
       ) {
@@ -319,11 +301,8 @@
 
         // Call subscribers
         callback(raycastEvent)
-<<<<<<< HEAD
-=======
         // Event bubbling may be interrupted by stopPropagation
-        if (localState.stopped === true) break
->>>>>>> 0e685f57
+        if (localState.stopped) break
       }
     }
     return intersections
@@ -352,9 +331,9 @@
         const handlers = instance?.handlers
         if (handlers && (handlers.onPointerOut || handlers.onPointerLeave)) {
           // Clear out intersects, they are outdated by now
-          const data: ThreeEvent<PointerEvent> = { ...hoveredEvent, eventObject, intersections: hits || [] }
-          handlers.onPointerOut?.(data)
-          handlers.onPointerLeave?.(data)
+          const data: ThreeEvent<DomEvent> = { ...hoveredEvent, eventObject, intersections: hits || [] }
+          handlers.onPointerOut?.(data as ThreeEvent<PointerEvent>)
+          handlers.onPointerLeave?.(data as ThreeEvent<PointerEvent>)
         }
       }
     }
@@ -367,20 +346,20 @@
       case 'onPointerCancel':
         return (ev: PointerEvent) => cancelPointer(ev.pointerId, [])
       case 'onLostPointerCapture':
-<<<<<<< HEAD
-        return (ev: PointerEvent) => {
-          // If the object event interface had onLostPointerCapture, we'd call it here.
-          releaseInternalPointerCapture(store.getState().internal.capturedMap, undefined, undefined, ev.pointerId)
-=======
-        return (event: DomEvent) => {
+        return (ev: DomEvent) => {
           const { internal } = store.getState()
-          if ('pointerId' in event && !internal.capturedMap.has(event.pointerId)) {
+          if ('pointerId' in ev && !internal.capturedMap.has(ev.pointerId)) {
             // If the object event interface had onLostPointerCapture, we'd call it here on every
             // object that's getting removed.
-            internal.capturedMap.delete(event.pointerId)
-            cancelPointer([])
+            internal.capturedMap.delete(ev.pointerId)
+            // If the object event interface had onLostPointerCapture, we'd call it here.
+            releaseInternalPointerCapture(
+              store.getState().internal.capturedMap,
+              undefined,
+              undefined,
+              (ev as PointerEvent).pointerId,
+            )
           }
->>>>>>> 0e685f57
         }
     }
 
@@ -413,7 +392,6 @@
           if (onPointerMissed) onPointerMissed(event)
         }
       }
-<<<<<<< HEAD
 
       let isEnteringAndOrLeaving = false
       if (isPointerMove) {
@@ -426,13 +404,7 @@
         }
       }
 
-      handleIntersects(hits, event, delta, (data: ThreeEvent<MouseEvent>) => {
-=======
-      // Take care of unhover
-      if (isPointerMove) cancelPointer(hits)
-
       handleIntersects(hits, event, delta, (data: ThreeEvent<DomEvent>) => {
->>>>>>> 0e685f57
         const eventObject = data.eventObject
         const instance = (eventObject as unknown as Instance).__r3f
         const handlers = instance?.handlers
@@ -460,14 +432,10 @@
           if (handler) {
             // Forward all events back to their respective handlers with the exception of click events,
             // which must use the initial target
-<<<<<<< HEAD
             if (
               (name !== 'onClick' && name !== 'onContextMenu' && name !== 'onDoubleClick') ||
               internal.initialHit === data.object
             ) {
-=======
-            if (!isClickEvent || internal.initialHits.includes(eventObject)) {
->>>>>>> 0e685f57
               // Missed events have to come first
               pointerMissed(
                 event,
@@ -478,10 +446,10 @@
             }
           } else {
             // Trigger onPointerMissed on all elements that have pointer over/out handlers, but not click and weren't hit
-            if (isClickEvent && internal.initialHits.includes(eventObject)) {
+            if (isClickEvent && internal.initialHit === eventObject) {
               pointerMissed(
                 event,
-                internal.interaction.filter((object) => !internal.initialHits.includes(object)),
+                internal.interaction.filter((object) => internal.initialHit !== object),
               )
             }
           }
