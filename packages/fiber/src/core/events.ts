import * as THREE from 'three'
import type { UseStore } from 'zustand'
import type { Instance } from './renderer'
import type { RootState } from './store'

export interface Intersection extends THREE.Intersection {
  eventObject: THREE.Object3D
}

export interface IntesectionEvent<TSourceEvent> extends Intersection {
  intersections: Intersection[]
  stopped: boolean
  unprojectedPoint: THREE.Vector3
  ray: THREE.Ray
  camera: Camera
  stopPropagation: () => void
  sourceEvent: TSourceEvent // deprecated
  nativeEvent: TSourceEvent
  delta: number
  spaceX: number
  spaceY: number
}

export type Camera = THREE.OrthographicCamera | THREE.PerspectiveCamera
export type ThreeEvent<TEvent> = TEvent & IntesectionEvent<TEvent>
export type DomEvent = ThreeEvent<PointerEvent | MouseEvent | WheelEvent>

export type Events = {
  onClick: EventListener
  onContextMenu: EventListener
  onDoubleClick: EventListener
  onWheel: EventListener
  onPointerDown: EventListener
  onPointerUp: EventListener
  onPointerLeave: EventListener
  onPointerMove: EventListener
  onPointerCancel: EventListener
  onLostPointerCapture: EventListener
}

export type EventHandlers = {
  onClick?: (event: ThreeEvent<MouseEvent>) => void
  onContextMenu?: (event: ThreeEvent<MouseEvent>) => void
  onDoubleClick?: (event: ThreeEvent<MouseEvent>) => void
  onPointerUp?: (event: ThreeEvent<PointerEvent>) => void
  onPointerDown?: (event: ThreeEvent<PointerEvent>) => void
  onPointerOver?: (event: ThreeEvent<PointerEvent>) => void
  onPointerOut?: (event: ThreeEvent<PointerEvent>) => void
  onPointerEnter?: (event: ThreeEvent<PointerEvent>) => void
  onPointerLeave?: (event: ThreeEvent<PointerEvent>) => void
  onPointerMove?: (event: ThreeEvent<PointerEvent>) => void
  onPointerMissed?: (event: ThreeEvent<PointerEvent>) => void
  onPointerCancel?: (event: ThreeEvent<PointerEvent>) => void
  onWheel?: (event: ThreeEvent<WheelEvent>) => void
}

export interface EventManager<TTarget> {
  connected: TTarget | boolean
  handlers?: Events
  connect?: (target: TTarget) => void
  disconnect?: () => void
}

function makeId(event: Intersection) {
  return (event.eventObject || event.object).uuid + '/' + event.index + event.instanceId
}

export function removeInteractivity(store: UseStore<RootState>, object: THREE.Object3D) {
  const { internal } = store.getState()
  // Removes every trace of an object from the data store
  internal.interaction = internal.interaction.filter((o) => o !== object)
  internal.initialHits = internal.initialHits.filter((o) => o !== object)
  internal.hovered.forEach((value, key) => {
    if (value.eventObject === object || value.object === object) {
      internal.hovered.delete(key)
    }
  })
}

export function createEvents(store: UseStore<RootState>) {
  const temp = new THREE.Vector3()

  /** Sets up defaultRaycaster */
  function prepareRay(event: DomEvent) {
    const state = store.getState()
    const { raycaster, mouse, camera, size } = state
    // https://github.com/pmndrs/react-three-fiber/pull/782
    // Events trigger outside of canvas when moved
    const { offsetX, offsetY } = raycaster.computeOffsets?.(event, state) ?? event
    const { width, height } = size
    mouse.set((offsetX / width) * 2 - 1, -(offsetY / height) * 2 + 1)
    raycaster.setFromCamera(mouse, camera)
  }

  /** Calculates delta */
  function calculateDistance(event: DomEvent) {
    const { internal } = store.getState()
    const dx = event.offsetX - internal.initialClick[0]
    const dy = event.offsetY - internal.initialClick[1]
    return Math.round(Math.sqrt(dx * dx + dy * dy))
  }

  /** Returns true if an instance has a valid pointer-event registered, this excludes scroll, clicks etc */
  function filterPointerEvents(objects: THREE.Object3D[]) {
    return objects.filter((obj) =>
      ['Move', 'Over', 'Enter', 'Out', 'Leave'].some(
        (name) => ((obj as unknown) as Instance).__r3f.handlers[('onPointer' + name) as keyof EventHandlers],
      ),
    )
  }

  function intersect(filter?: (objects: THREE.Object3D[]) => THREE.Object3D[]) {
    const state = store.getState()
    const { raycaster, internal } = state
    // Skip event handling when noEvents is set
    if (!raycaster.enabled) return []

    const seen = new Set<string>()
    const intersections: Intersection[] = []

    // Allow callers to eliminate event objects
    const eventsObjects = filter ? filter(internal.interaction) : internal.interaction

    // Intersect known handler objects and filter against duplicates
    let intersects = raycaster.intersectObjects(eventsObjects, true).filter((item) => {
      const id = makeId(item as Intersection)
      if (seen.has(id)) return false
      seen.add(id)
      return true
    })

    // https://github.com/mrdoob/three.js/issues/16031
    // Allow custom userland intersect sort order
    if (raycaster.filter) intersects = raycaster.filter(intersects, state)

    for (const intersect of intersects) {
      let eventObject: THREE.Object3D | null = intersect.object
      // Bubble event up
      while (eventObject) {
<<<<<<< HEAD
        if ((eventObject as unknown as Instance).__r3f?.handlers.count)
=======
        if (((eventObject as unknown) as Instance).__r3f.handlers.count)
>>>>>>> 24dee9b6
          intersections.push({ ...intersect, eventObject })
        eventObject = eventObject.parent
      }
    }
    return intersections
  }

  /**  Creates filtered intersects and returns an array of positive hits */
  function patchIntersects(intersections: Intersection[], event: DomEvent) {
    const { internal } = store.getState()
    // If the interaction is captured, make all capturing targets  part of the
    // intersect.
    if ('pointerId' in event && internal.capturedMap.has(event.pointerId)) {
      intersections.push(...internal.capturedMap.get(event.pointerId)!.values())
    }
    return intersections
  }

  /**  Handles intersections by forwarding them to handlers */
  function handleIntersects(intersections: Intersection[], event: DomEvent, callback: (event: DomEvent) => void) {
    const { raycaster, mouse, camera, internal } = store.getState()
    // If anything has been found, forward it to the event listeners
    if (intersections.length) {
      const unprojectedPoint = temp.set(mouse.x, mouse.y, 0).unproject(camera)
      const delta = event.type === 'click' ? calculateDistance(event) : 0
      const releasePointerCapture = (id: number) => (event.target as Element).releasePointerCapture(id)

      const localState = { stopped: false }

      for (const hit of intersections) {
        const hasPointerCapture = (id: number) => internal.capturedMap.get(id)?.has(hit.eventObject) ?? false

        const setPointerCapture = (id: number) => {
          if (internal.capturedMap.has(id)) {
            // if the pointerId was previously captured, we add the hit to the
            // event capturedMap.
            internal.capturedMap.get(id)!.set(hit.eventObject, hit)
          } else {
            // if the pointerId was not previously captured, we create a map
            // containing the hitObject, and the hit. hitObject is used for
            // faster access.
            internal.capturedMap.set(id, new Map([[hit.eventObject, hit]]))
          }
          // Call the original event now
          ;(event.target as Element).setPointerCapture(id)
        }

        // Add native event props
        let extractEventProps: any = {}
        for (let prop in Object.getPrototypeOf(event)) {
          let property = event[prop as keyof DomEvent]
          // Only copy over atomics, leave functions alone as these should be
          // called as event.nativeEvent.fn()
          if (typeof property !== 'function') extractEventProps[prop] = property
        }

        let raycastEvent: any = {
          ...hit,
          ...extractEventProps,
          spaceX: mouse.x,
          spaceY: mouse.y,
          intersections,
          stopped: localState.stopped,
          delta,
          unprojectedPoint,
          ray: raycaster.ray,
          camera: camera,
          // Hijack stopPropagation, which just sets a flag
          stopPropagation: () => {
            // https://github.com/pmndrs/react-three-fiber/issues/596
            // Events are not allowed to stop propagation if the pointer has been captured
            const capturesForPointer = 'pointerId' in event && internal.capturedMap.get(event.pointerId)

            // We only authorize stopPropagation...
            if (
              // ...if this pointer hasn't been captured
              !capturesForPointer ||
              // ... or if the hit object is capturing the pointer
              capturesForPointer.has(hit.eventObject)
            ) {
              raycastEvent.stopped = localState.stopped = true
              // Propagation is stopped, remove all other hover records
              // An event handler is only allowed to flush other handlers if it is hovered itself
              if (
                internal.hovered.size &&
                Array.from(internal.hovered.values()).find((i) => i.eventObject === hit.eventObject)
              ) {
                // Objects cannot flush out higher up objects that have already caught the event
                const higher = intersections.slice(0, intersections.indexOf(hit))
                cancelPointer([...higher, hit])
              }
            }
          },
          // there should be a distinction between target and currentTarget
          target: { hasPointerCapture, setPointerCapture, releasePointerCapture },
          currentTarget: { hasPointerCapture, setPointerCapture, releasePointerCapture },
          sourceEvent: event, // deprecated
          nativeEvent: event,
        }

        // Call subscribers
        callback(raycastEvent as DomEvent)
        // Event bubbling may be interrupted by stopPropagation
        if (localState.stopped === true) break
      }
    }
    return intersections
  }

  function cancelPointer(hits: Intersection[]) {
    const { internal } = store.getState()
    Array.from(internal.hovered.values()).forEach((hoveredObj) => {
      // When no objects were hit or the the hovered object wasn't found underneath the cursor
      // we call onPointerOut and delete the object from the hovered-elements map
      if (
        !hits.length ||
        !hits.find(
          (hit) =>
            hit.object === hoveredObj.object &&
            hit.index === hoveredObj.index &&
            hit.instanceId === hoveredObj.instanceId,
        )
      ) {
        const eventObject = hoveredObj.eventObject
        const handlers = ((eventObject as unknown) as Instance).__r3f.handlers
        internal.hovered.delete(makeId(hoveredObj))
        if (handlers.count) {
          // Clear out intersects, they are outdated by now
          const data = { ...hoveredObj, intersections: hits || [] }
          handlers.onPointerOut?.(data as ThreeEvent<PointerEvent>)
          handlers.onPointerLeave?.(data as ThreeEvent<PointerEvent>)
        }
      }
    })
  }

  const handlePointer = (name: string) => {
    // Deal with cancelation
    switch (name) {
      case 'onPointerLeave':
      case 'onPointerCancel':
        return () => cancelPointer([])
      case 'onLostPointerCapture':
        return (event: DomEvent) => {
          if ('pointerId' in event) {
            // this will be a problem if one target releases the pointerId
            // and another one is still keeping it, as the line below
            // indifferently deletes all capturing references.
            store.getState().internal.capturedMap.delete(event.pointerId)
          }
          cancelPointer([])
        }
    }

    // Any other pointer goes here ...
    return (event: DomEvent) => {
      const { onPointerMissed, internal } = store.getState()

      prepareRay(event)

      // Get fresh intersects
      const isPointerMove = name === 'onPointerMove'
      const filter = isPointerMove ? filterPointerEvents : undefined
      const hits = patchIntersects(intersect(filter), event)

      // Take care of unhover
      if (isPointerMove) cancelPointer(hits)

      handleIntersects(hits, event, (data: DomEvent) => {
        const eventObject = data.eventObject
        const handlers = ((eventObject as unknown) as Instance).__r3f.handlers
        // Check presence of handlers
        if (!handlers.count) return

        if (isPointerMove) {
          // Move event ...
          if (handlers.onPointerOver || handlers.onPointerEnter || handlers.onPointerOut || handlers.onPointerLeave) {
            // When enter or out is present take care of hover-state
            const id = makeId(data)
            const hoveredItem = internal.hovered.get(id)
            if (!hoveredItem) {
              // If the object wasn't previously hovered, book it and call its handler
              internal.hovered.set(id, data)
              handlers.onPointerOver?.(data as ThreeEvent<PointerEvent>)
              handlers.onPointerEnter?.(data as ThreeEvent<PointerEvent>)
            } else if (hoveredItem.stopped) {
              // If the object was previously hovered and stopped, we shouldn't allow other items to proceed
              data.stopPropagation()
            }
          }
          // Call mouse move
          handlers.onPointerMove?.(data as ThreeEvent<PointerEvent>)
        } else {
          // All other events ...
          const handler = handlers[name as keyof EventHandlers] as (event: ThreeEvent<PointerEvent>) => void
          if (handler) {
            // Forward all events back to their respective handlers with the exception of click events,
            // which must use the initial target
            if (
              (name !== 'onClick' && name !== 'onContextMenu' && name !== 'onDoubleClick') ||
              internal.initialHits.includes(eventObject)
            ) {
              handler(data as ThreeEvent<PointerEvent>)
              pointerMissed(
                event,
                internal.interaction.filter((object) => !internal.initialHits.includes(object)),
              )
            }
          }
        }
      })

      // Save initial coordinates on pointer-down
      if (name === 'onPointerDown') {
        internal.initialClick = [event.offsetX, event.offsetY]
        internal.initialHits = hits.map((hit) => hit.eventObject)
      }

      // If a click yields no results, pass it back to the user as a miss
      if ((name === 'onClick' || name === 'onContextMenu' || name === 'onDoubleClick') && !hits.length) {
        if (calculateDistance(event) <= 2) {
          pointerMissed(event, internal.interaction)
          if (onPointerMissed) onPointerMissed(event as ThreeEvent<PointerEvent>)
        }
      }
    }
  }

  function pointerMissed(event: MouseEvent, objects: THREE.Object3D[]) {
    objects.forEach((object: THREE.Object3D) =>
      ((object as unknown) as Instance).__r3f.handlers.onPointerMissed?.(event as ThreeEvent<PointerEvent>),
    )
  }

  return { handlePointer }
}<|MERGE_RESOLUTION|>--- conflicted
+++ resolved
@@ -137,11 +137,7 @@
       let eventObject: THREE.Object3D | null = intersect.object
       // Bubble event up
       while (eventObject) {
-<<<<<<< HEAD
         if ((eventObject as unknown as Instance).__r3f?.handlers.count)
-=======
-        if (((eventObject as unknown) as Instance).__r3f.handlers.count)
->>>>>>> 24dee9b6
           intersections.push({ ...intersect, eventObject })
         eventObject = eventObject.parent
       }
