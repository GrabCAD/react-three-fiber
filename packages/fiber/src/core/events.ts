--- conflicted
+++ resolved
@@ -137,12 +137,8 @@
       let eventObject: THREE.Object3D | null = intersect.object
       // Bubble event up
       while (eventObject) {
-<<<<<<< HEAD
         if ((eventObject as unknown as Instance).__r3f?.handlers.count)
           intersections.push({ ...intersect, eventObject })
-=======
-        if ((eventObject as unknown as Instance).__r3f.handlers.count) intersections.push({ ...intersect, eventObject })
->>>>>>> a33247e5
         eventObject = eventObject.parent
       }
     }
