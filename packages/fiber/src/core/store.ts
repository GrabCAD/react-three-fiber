import * as THREE from 'three'
import * as React from 'react'
import * as ReactThreeFiber from '../three-types'
import create, { GetState, SetState, UseStore } from 'zustand'
import { prepare, Instance, InstanceProps } from './renderer'
<<<<<<< HEAD
import { EventManager, PointerCaptureData, ThreeEvent } from './events'
=======
import { DomEvent, EventManager, PointerCaptureTarget, ThreeEvent } from './events'
>>>>>>> acd91a3d

export interface Intersection extends THREE.Intersection {
  eventObject: THREE.Object3D
}

export type Subscription = {
  ref: React.MutableRefObject<RenderCallback>
  priority: number
}

export type Dpr = number | [min: number, max: number]
export type Size = { width: number; height: number }
export type Viewport = Size & {
  initialDpr: number
  dpr: number
  factor: number
  distance: number
  aspect: number
}

export type Camera = THREE.OrthographicCamera | THREE.PerspectiveCamera
export type Raycaster = THREE.Raycaster & {
  enabled: boolean
  filter?: FilterFunction
  computeOffsets?: ComputeOffsetsFunction
}

export type RenderCallback = (state: RootState, delta: number) => void

export type Performance = {
  current: number
  min: number
  max: number
  debounce: number
  regress: () => void
}

export type Renderer = { render: (scene: THREE.Scene, camera: THREE.Camera) => any }

export const isRenderer = (def: Renderer) => !!def?.render
export const isOrthographicCamera = (def: THREE.Camera): def is THREE.OrthographicCamera =>
  def && (def as THREE.OrthographicCamera).isOrthographicCamera

export type InternalState = {
  active: boolean
  priority: number
  frames: number
  lastProps: StoreProps

  interaction: THREE.Object3D[]
  hovered: Map<string, ThreeEvent<PointerEvent>>
  subscribers: Subscription[]
<<<<<<< HEAD
  capturedMap: Map<number, PointerCaptureData>
=======
  capturedMap: Map<number, Map<THREE.Object3D, PointerCaptureTarget>>
>>>>>>> acd91a3d
  initialClick: [x: number, y: number]
  initialHits: THREE.Object3D[]

  subscribe: (callback: React.MutableRefObject<RenderCallback>, priority?: number) => () => void
}

export type RootState = {
  gl: THREE.WebGLRenderer
  scene: THREE.Scene
  camera: Camera
  controls: THREE.EventDispatcher | null
  raycaster: Raycaster
  mouse: THREE.Vector2
  clock: THREE.Clock

  vr: boolean
  linear: boolean
  flat: boolean
  frameloop: 'always' | 'demand' | 'never'
  performance: Performance

  size: Size
  viewport: Viewport & {
    getCurrentViewport: (camera?: Camera, target?: THREE.Vector3, size?: Size) => Omit<Viewport, 'dpr' | 'initialDpr'>
  }

  set: SetState<RootState>
  get: GetState<RootState>
  invalidate: () => void
  advance: (timestamp: number, runGlobalEffects?: boolean) => void
  setSize: (width: number, height: number) => void
  setDpr: (dpr: Dpr) => void
  onPointerMissed?: (event: MouseEvent) => void

  events: EventManager<any>
  internal: InternalState
}

export type FilterFunction = (items: THREE.Intersection[], state: RootState) => THREE.Intersection[]
export type ComputeOffsetsFunction = (event: any, state: RootState) => { offsetX: number; offsetY: number }

export type StoreProps = {
  gl: THREE.WebGLRenderer
  size: Size
  vr?: boolean
  shadows?: boolean | Partial<THREE.WebGLShadowMap>
  linear?: boolean
  flat?: boolean
  orthographic?: boolean
  frameloop?: 'always' | 'demand' | 'never'
  performance?: Partial<Omit<Performance, 'regress'>>
  dpr?: Dpr
  clock?: THREE.Clock
  raycaster?: Partial<Raycaster>
  camera?:
    | Camera
    | Partial<
        ReactThreeFiber.Object3DNode<THREE.Camera, typeof THREE.Camera> &
          ReactThreeFiber.Object3DNode<THREE.PerspectiveCamera, typeof THREE.PerspectiveCamera> &
          ReactThreeFiber.Object3DNode<THREE.OrthographicCamera, typeof THREE.OrthographicCamera>
      >
  onPointerMissed?: (event: MouseEvent) => void
}

export type ApplyProps = (instance: Instance, newProps: InstanceProps) => void

export function calculateDpr(dpr: Dpr) {
  return Array.isArray(dpr) ? Math.min(Math.max(dpr[0], window.devicePixelRatio), dpr[1]) : dpr
}

const context = React.createContext<UseStore<RootState>>(null!)

const createStore = (
  applyProps: ApplyProps,
  invalidate: (state?: RootState) => void,
  advance: (timestamp: number, runGlobalEffects?: boolean, state?: RootState) => void,
  props: StoreProps,
): UseStore<RootState> => {
  const {
    gl,
    size,
    shadows = false,
    linear = false,
    flat = false,
    vr = false,
    orthographic = false,
    frameloop = 'always',
    dpr = 1,
    performance,
    clock = new THREE.Clock(),
    raycaster: raycastOptions,
    camera: cameraOptions,
    onPointerMissed,
  } = props

  // Set shadowmap
  if (shadows) {
    gl.shadowMap.enabled = true
    if (typeof shadows === 'object') Object.assign(gl.shadowMap, shadows)
    else gl.shadowMap.type = THREE.PCFSoftShadowMap
  }

  // Set color preferences
  if (linear) gl.outputEncoding = THREE.LinearEncoding
  if (flat) gl.toneMapping = THREE.NoToneMapping

  // clock.elapsedTime is updated using advance(timestamp)
  if (frameloop === 'never') {
    clock.stop()
    clock.elapsedTime = 0
  }

  const rootState = create<RootState>((set, get) => {
    // Create custom raycaster
    const raycaster = new THREE.Raycaster() as Raycaster
    const { params, ...options } = raycastOptions || {}
    applyProps(raycaster as any, { enabled: true, ...options, params: { ...raycaster.params, ...params } })

    // Create default camera
    const isCamera = cameraOptions instanceof THREE.Camera
    const camera = isCamera
      ? (cameraOptions as Camera)
      : orthographic
      ? new THREE.OrthographicCamera(0, 0, 0, 0, 0.1, 1000)
      : new THREE.PerspectiveCamera(75, 0, 0.1, 1000)
    if (!isCamera) {
      camera.position.z = 5
      if (cameraOptions) applyProps(camera as any, cameraOptions as any)
      // Always look at center by default
      if (!cameraOptions?.rotation) camera.lookAt(0, 0, 0)
    }

    const initialDpr = calculateDpr(dpr)

    const position = new THREE.Vector3()
    const defaultTarget = new THREE.Vector3()
    const tempTarget = new THREE.Vector3()
    function getCurrentViewport(
      camera: Camera = get().camera,
      target: THREE.Vector3 | Parameters<THREE.Vector3['set']> = defaultTarget,
      size: Size = get().size,
    ) {
      const { width, height } = size
      const aspect = width / height
      if (target instanceof THREE.Vector3) tempTarget.copy(target)
      else tempTarget.set(...target)
      const distance = camera.getWorldPosition(position).distanceTo(tempTarget)
      if (isOrthographicCamera(camera)) {
        return { width: width / camera.zoom, height: height / camera.zoom, factor: 1, distance, aspect }
      } else {
        const fov = (camera.fov * Math.PI) / 180 // convert vertical fov to radians
        const h = 2 * Math.tan(fov / 2) * distance // visible height
        const w = h * (width / height)
        return { width: w, height: h, factor: width / w, distance, aspect }
      }
    }

    let performanceTimeout: ReturnType<typeof setTimeout> | undefined = undefined
    const setPerformanceCurrent = (current: number) =>
      set((state) => ({ performance: { ...state.performance, current } }))

    return {
      gl,

      set,
      get,
      invalidate: () => invalidate(get()),
      advance: (timestamp: number, runGlobalEffects?: boolean) => advance(timestamp, runGlobalEffects, get()),

      linear,
      flat,
      scene: prepare<THREE.Scene>(new THREE.Scene()),
      camera,
      controls: null,
      raycaster,
      clock,
      mouse: new THREE.Vector2(),

      vr,
      frameloop,
      onPointerMissed,

      performance: {
        current: 1,
        min: 0.5,
        max: 1,
        debounce: 200,
        ...performance,
        regress: () => {
          const state = get()
          // Clear timeout
          if (performanceTimeout) clearTimeout(performanceTimeout)
          // Set lower bound performance
          if (state.performance.current !== state.performance.min) setPerformanceCurrent(state.performance.min)
          // Go back to upper bound performance after a while unless something regresses meanwhile
          performanceTimeout = setTimeout(
            () => setPerformanceCurrent(get().performance.max),
            state.performance.debounce,
          )
        },
      },

      size: { width: 0, height: 0 },
      viewport: {
        initialDpr,
        dpr: initialDpr,
        width: 0,
        height: 0,
        aspect: 0,
        distance: 0,
        factor: 0,
        getCurrentViewport,
      },

      setSize: (width: number, height: number) => {
        const size = { width, height }
        set((state) => ({ size, viewport: { ...state.viewport, ...getCurrentViewport(camera, defaultTarget, size) } }))
      },
      setDpr: (dpr: Dpr) => set((state) => ({ viewport: { ...state.viewport, dpr: calculateDpr(dpr) } })),

      events: { connected: false },
      internal: {
        active: false,
        priority: 0,
        frames: 0,
        lastProps: props,

        interaction: [],
        hovered: new Map<string, ThreeEvent<PointerEvent>>(),
        subscribers: [],
        initialClick: [0, 0],
        initialHits: [],
        capturedMap: new Map(),

        subscribe: (ref: React.MutableRefObject<RenderCallback>, priority = 0) => {
          set(({ internal }) => ({
            internal: {
              ...internal,
              // If this subscription was given a priority, it takes rendering into its own hands
              // For that reason we switch off automatic rendering and increase the manual flag
              // As long as this flag is positive there can be no internal rendering at all
              // because there could be multiple render subscriptions
              priority: internal.priority + (priority > 0 ? 1 : 0),
              // Register subscriber and sort layers from lowest to highest, meaning,
              // highest priority renders last (on top of the other frames)
              subscribers: [...internal.subscribers, { ref, priority }].sort((a, b) => a.priority - b.priority),
            },
          }))
          return () => {
            set(({ internal }) => ({
              internal: {
                ...internal,
                // Decrease manual flag if this subscription had a priority
                priority: internal.priority - (priority > 0 ? 1 : 0),
                // Remove subscriber from list
                subscribers: internal.subscribers.filter((s) => s.ref !== ref),
              },
            }))
          }
        },
      },
    }
  })

  const state = rootState.getState()

  // Resize camera and renderer on changes to size and pixelratio
  let oldSize = state.size
  let oldDpr = state.viewport.dpr
  rootState.subscribe(() => {
    const { camera, size, viewport, internal } = rootState.getState()
    if (size !== oldSize || viewport.dpr !== oldDpr) {
      // https://github.com/pmndrs/react-three-fiber/issues/92
      // Do not mess with the camera if it belongs to the user
      if (!(internal.lastProps.camera instanceof THREE.Camera)) {
        if (isOrthographicCamera(camera)) {
          camera.left = size.width / -2
          camera.right = size.width / 2
          camera.top = size.height / 2
          camera.bottom = size.height / -2
        } else {
          camera.aspect = size.width / size.height
        }
        camera.updateProjectionMatrix()
        // https://github.com/pmndrs/react-three-fiber/issues/178
        // Update matrix world since the renderer is a frame late
        camera.updateMatrixWorld()
      }
      // Update renderer
      gl.setPixelRatio(viewport.dpr)
      gl.setSize(size.width, size.height)

      oldSize = size
      oldDpr = viewport.dpr
    }
  })

  // Update size
  if (size) state.setSize(size.width, size.height)

  // Invalidate on any change
  rootState.subscribe((state) => invalidate(state))

  // Return root state
  return rootState
}

export { createStore, context }<|MERGE_RESOLUTION|>--- conflicted
+++ resolved
@@ -3,11 +3,7 @@
 import * as ReactThreeFiber from '../three-types'
 import create, { GetState, SetState, UseStore } from 'zustand'
 import { prepare, Instance, InstanceProps } from './renderer'
-<<<<<<< HEAD
 import { EventManager, PointerCaptureData, ThreeEvent } from './events'
-=======
-import { DomEvent, EventManager, PointerCaptureTarget, ThreeEvent } from './events'
->>>>>>> acd91a3d
 
 export interface Intersection extends THREE.Intersection {
   eventObject: THREE.Object3D
@@ -60,11 +56,7 @@
   interaction: THREE.Object3D[]
   hovered: Map<string, ThreeEvent<PointerEvent>>
   subscribers: Subscription[]
-<<<<<<< HEAD
   capturedMap: Map<number, PointerCaptureData>
-=======
-  capturedMap: Map<number, Map<THREE.Object3D, PointerCaptureTarget>>
->>>>>>> acd91a3d
   initialClick: [x: number, y: number]
   initialHits: THREE.Object3D[]
 
