{
  "name": "@react-three/fiber",
<<<<<<< HEAD
  "version": "7.0.17-eagle.3",
=======
  "version": "7.0.19",
>>>>>>> acd91a3d
  "description": "A React renderer for Threejs",
  "keywords": [
    "react",
    "renderer",
    "fiber",
    "three",
    "threejs"
  ],
  "author": "Paul Henschel (https://github.com/drcmda)",
  "license": "MIT",
  "maintainers": [
    "GrabCAD (https://grabcad.com)"
  ],
  "homepage": "https://github.com/grabcad/react-three-fiber#readme",
  "repository": {
    "type": "git",
    "url": "git+https://github.com/grabcad/react-three-fiber.git"
  },
  "main": "dist/react-three-fiber.cjs.js",
  "module": "dist/react-three-fiber.esm.js",
  "types": "dist/react-three-fiber.cjs.d.ts",
  "react-native": "dist/native.js",
  "sideEffects": false,
  "preconstruct": {
    "entrypoints": [
      "index.tsx"
    ]
  },
  "scripts": {
    "prebuild": "cp ../../readme.md readme.md"
  },
  "dependencies": {
    "@babel/runtime": "^7.13.10",
    "react-merge-refs": "^1.1.0",
    "react-reconciler": "^0.26.2",
    "react-three-fiber": "0.0.0-deprecated",
    "react-use-measure": "^2.0.4",
    "resize-observer-polyfill": "^1.5.1",
    "scheduler": "^0.20.2",
    "use-asset": "^1.0.4",
    "utility-types": "^3.10.0",
    "zustand": "^3.5.1"
  },
  "peerDependencies": {
    "react": ">=17.0",
    "react-dom": ">=17.0",
    "three": ">=0.126"
  },
  "peerDependenciesMeta": {
    "react-dom": {
      "optional": true
    }
  },
  "private": false,
  "publishConfig": {
    "registry": "https://artifactory6.grabcad.net/artifactory/api/npm/npm-local/"
  }
}<|MERGE_RESOLUTION|>--- conflicted
+++ resolved
@@ -1,10 +1,6 @@
 {
   "name": "@react-three/fiber",
-<<<<<<< HEAD
-  "version": "7.0.17-eagle.3",
-=======
-  "version": "7.0.19",
->>>>>>> acd91a3d
+  "version": "7.0.19-eagle.3",
   "description": "A React renderer for Threejs",
   "keywords": [
     "react",
