{
  "name": "@react-three/fiber",
<<<<<<< HEAD
  "version": "7.0.19-eagle.8",
=======
  "version": "7.0.29",
>>>>>>> 0e685f57
  "description": "A React renderer for Threejs",
  "keywords": [
    "react",
    "renderer",
    "fiber",
    "three",
    "threejs"
  ],
  "author": "Paul Henschel (https://github.com/drcmda)",
  "license": "MIT",
  "maintainers": [
<<<<<<< HEAD
    "GrabCAD (https://grabcad.com)"
=======
    "Josh Ellis (https://github.com/joshuaellis)",
    "Cody Bennett (https://github.com/codyjasonbennett)"
>>>>>>> 0e685f57
  ],
  "homepage": "https://github.com/grabcad/react-three-fiber#readme",
  "repository": {
    "type": "git",
    "url": "git+https://github.com/grabcad/react-three-fiber.git"
  },
  "main": "dist/react-three-fiber.cjs.js",
  "module": "dist/react-three-fiber.esm.js",
  "types": "dist/react-three-fiber.cjs.d.ts",
  "sideEffects": false,
  "preconstruct": {
    "entrypoints": [
      "index.tsx"
    ]
  },
  "scripts": {
    "prebuild": "cp ../../readme.md readme.md"
  },
  "dependencies": {
    "@babel/runtime": "^7.13.10",
    "@types/react-reconciler": "^0.26.2",
    "react-merge-refs": "^1.1.0",
    "react-reconciler": "^0.26.2",
    "react-three-fiber": "0.0.0-deprecated",
    "react-use-measure": "^2.1.1",
    "resize-observer-polyfill": "^1.5.1",
    "scheduler": "^0.20.2",
    "use-asset": "^1.0.4",
    "utility-types": "^3.10.0",
    "zustand": "^3.5.1"
  },
  "peerDependencies": {
    "react": ">=17.0",
    "react-dom": ">=17.0",
    "three": ">=0.133"
  },
  "peerDependenciesMeta": {
    "react-dom": {
      "optional": true
    }
  },
  "private": false,
  "publishConfig": {
    "registry": "https://artifactory6.grabcad.net/artifactory/api/npm/npm-local/"
  }
}<|MERGE_RESOLUTION|>--- conflicted
+++ resolved
@@ -1,10 +1,6 @@
 {
   "name": "@react-three/fiber",
-<<<<<<< HEAD
-  "version": "7.0.19-eagle.8",
-=======
-  "version": "7.0.29",
->>>>>>> 0e685f57
+  "version": "7.0.29-eagle.8",
   "description": "A React renderer for Threejs",
   "keywords": [
     "react",
@@ -16,12 +12,7 @@
   "author": "Paul Henschel (https://github.com/drcmda)",
   "license": "MIT",
   "maintainers": [
-<<<<<<< HEAD
     "GrabCAD (https://grabcad.com)"
-=======
-    "Josh Ellis (https://github.com/joshuaellis)",
-    "Cody Bennett (https://github.com/codyjasonbennett)"
->>>>>>> 0e685f57
   ],
   "homepage": "https://github.com/grabcad/react-three-fiber#readme",
   "repository": {
@@ -63,7 +54,6 @@
       "optional": true
     }
   },
-  "private": false,
   "publishConfig": {
     "registry": "https://artifactory6.grabcad.net/artifactory/api/npm/npm-local/"
   }
