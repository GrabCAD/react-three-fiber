--- conflicted
+++ resolved
@@ -218,21 +218,11 @@
       )
     }
 
-<<<<<<< HEAD
-    await act(async () => render(<Component />, canvas, { frameloop: 'never' }))
+    await act(async () => {
+      render(<Component />, canvas, { frameloop: 'never' })
+    })
+
     advance(Date.now())
-=======
-    let store: UseStore<RootState> | null = null
-
-    await act(async () => {
-      store = render(<Component />, canvas, { frameloop: 'never' })
-    })
-
-    store?.getState().render(Date.now())
-
-    await waitFor(() => expect(frameCalls.length).toBeGreaterThan(0))
-
->>>>>>> 4e6635d3
     expect(frameCalls.length).toBeGreaterThan(0)
   })
 
