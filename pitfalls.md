--- conflicted
+++ resolved
@@ -11,11 +11,7 @@
 
 ## WebGL performance pitfalls ☠️ <a id="webgl-pitfalls"></a>
 
-<<<<<<< HEAD
-### Tips and Tricks <a id="tip-and-tricks"></a>
-=======
 ### Tips and Tricks <a id="tips-and-tricks"></a>
->>>>>>> 8332904f
 
 This is the best overview I could find: https://discoverthreejs.com/tips-and-tricks
 
