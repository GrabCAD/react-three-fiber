{
  "dist/index.js": {
<<<<<<< HEAD
    "bundled": 25479,
    "minified": 12132,
    "gzipped": 4371,
    "treeshaked": {
      "rollup": {
        "code": 9895,
        "import_statements": 660
      },
      "webpack": {
        "code": 11489
=======
    "bundled": 25765,
    "minified": 12114,
    "gzipped": 4384,
    "treeshaked": {
      "rollup": {
        "code": 9879,
        "import_statements": 602
      },
      "webpack": {
        "code": 11438
>>>>>>> b5656281
      }
    }
  },
  "dist/index.cjs.js": {
<<<<<<< HEAD
    "bundled": 28437,
    "minified": 13760,
    "gzipped": 4571
=======
    "bundled": 29141,
    "minified": 13944,
    "gzipped": 4648
>>>>>>> b5656281
  }
}<|MERGE_RESOLUTION|>--- conflicted
+++ resolved
@@ -1,40 +1,21 @@
 {
   "dist/index.js": {
-<<<<<<< HEAD
-    "bundled": 25479,
-    "minified": 12132,
-    "gzipped": 4371,
+    "bundled": 26062,
+    "minified": 12282,
+    "gzipped": 4404,
     "treeshaked": {
       "rollup": {
-        "code": 9895,
-        "import_statements": 660
+        "code": 10015,
+        "import_statements": 647
       },
       "webpack": {
-        "code": 11489
-=======
-    "bundled": 25765,
-    "minified": 12114,
-    "gzipped": 4384,
-    "treeshaked": {
-      "rollup": {
-        "code": 9879,
-        "import_statements": 602
-      },
-      "webpack": {
-        "code": 11438
->>>>>>> b5656281
+        "code": 11631
       }
     }
   },
   "dist/index.cjs.js": {
-<<<<<<< HEAD
-    "bundled": 28437,
-    "minified": 13760,
-    "gzipped": 4571
-=======
-    "bundled": 29141,
-    "minified": 13944,
-    "gzipped": 4648
->>>>>>> b5656281
+    "bundled": 29439,
+    "minified": 14081,
+    "gzipped": 4661
   }
 }